cmake_minimum_required(VERSION 3.10)
set(CMAKE_CXX_COMPILER "/usr/bin/clang++-12")
set(CMAKE_C_COMPILER "/usr/bin/clang-12")
set(CMAKE_EXPORT_COMPILE_COMMANDS ON)   # For clang-tidy.
set(BUILD_SHARED_LIBS OFF)              # We expect external libraries to be linked statically.
set(CMAKE_CXX_STANDARD 17)              # Compile as C++17.
set(CMAKE_CXX_STANDARD_REQUIRED ON)     # Require C++17 support.

project(BusTub
        VERSION 2022.8
        DESCRIPTION "The BusTub Relational Database Management System (Educational) @ https://github.com/cmu-db/bustub"
        LANGUAGES C CXX
        )

if (NOT CMAKE_BUILD_TYPE AND NOT CMAKE_CONFIGURATION_TYPES)
    message(STATUS "Setting build type to `Debug` as none was specified.")
    set(CMAKE_BUILD_TYPE "Debug")
endif ()


if (EMSCRIPTEN)
    add_compile_options(-fexceptions)
    add_link_options(-fexceptions)
endif ()

# People keep running CMake in the wrong folder, completely nuking their project or creating weird bugs.
# This checks if you're running CMake from a folder that already has CMakeLists.txt.
# Importantly, this catches the common case of running it from the root directory.
file(TO_CMAKE_PATH "${PROJECT_BINARY_DIR}/CMakeLists.txt" PATH_TO_CMAKELISTS_TXT)
if (EXISTS "${PATH_TO_CMAKELISTS_TXT}")
    message(FATAL_ERROR "Run CMake from a build subdirectory! \"mkdir build ; cd build ; cmake ..\" \
    Some junk files were created in this folder (CMakeCache.txt, CMakeFiles); you should delete those.")
endif ()

# Expected directory structure.
set(BUSTUB_BUILD_SUPPORT_DIR "${CMAKE_SOURCE_DIR}/build_support")
set(BUSTUB_CLANG_SEARCH_PATH "/usr/local/bin" "/usr/bin" "/usr/local/opt/llvm/bin" "/usr/local/opt/llvm@12/bin"
        "/usr/local/Cellar/llvm/12.0.1/bin" "/opt/homebrew/opt/llvm@12/bin/")

if (CMAKE_CXX_COMPILER_ID STREQUAL "Clang")
    if (CMAKE_CXX_COMPILER_VERSION MATCHES "^12.")
        message(STATUS "You're using ${CMAKE_CXX_COMPILER_ID} ${CMAKE_CXX_COMPILER_VERSION}")
    else ()
        message(WARNING "!! We recommend that you use clang-12 for developing BusTub. You're using ${CMAKE_CXX_COMPILER_ID} ${CMAKE_CXX_COMPILER_VERSION}, a different version.")
    endif ()
elseif (CMAKE_CXX_COMPILER_ID STREQUAL "AppleClang")
    message(STATUS "You're using ${CMAKE_CXX_COMPILER_ID} ${CMAKE_CXX_COMPILER_VERSION}")
else ()
    message(WARNING "!! We recommend that you use clang-12 for developing BusTub. You're using ${CMAKE_CXX_COMPILER_ID} ${CMAKE_CXX_COMPILER_VERSION}, which is not clang.")
endif ()

######################################################################################################################
# DEPENDENCIES
######################################################################################################################

# CTest
enable_testing()

# clang-format

# attempt to find the binary if user did not specify
find_program(CLANG_FORMAT_BIN
        NAMES clang-format clang-format-12
        HINTS ${BUSTUB_CLANG_SEARCH_PATH})

if ("${CLANG_FORMAT_BIN}" STREQUAL "CLANG_FORMAT_BIN-NOTFOUND")
    message(WARNING "BusTub/main couldn't find clang-format.")
else ()
    message(STATUS "BusTub/main found clang-format at ${CLANG_FORMAT_BIN}")
endif ()

# attempt to find the binary if user did not specify
find_program(CLANG_TIDY_BIN
        NAMES clang-tidy clang-tidy-12
        HINTS ${BUSTUB_CLANG_SEARCH_PATH})

if ("${CLANG_TIDY_BIN}" STREQUAL "CLANG_TIDY_BIN-NOTFOUND")
    message(WARNING "BusTub/main couldn't find clang-tidy.")
else ()
    # Output compile_commands.json
    set(CMAKE_EXPORT_COMPILE_COMMANDS 1)
    message(STATUS "BusTub/main found clang-tidy at ${CLANG_TIDY_BIN}")
endif ()


find_program(CLANG_APPLY_REPLACEMENTS_BIN
        NAMES clang-apply-replacements clang-apply-replacements-12
        HINTS ${BUSTUB_CLANG_SEARCH_PATH})

if ("${CLANG_APPLY_REPLACEMENTS_BIN}" STREQUAL "CLANG_APPLY_REPLACEMENTS_BIN-NOTFOUND")
    message(WARNING "BusTub/main couldn't find clang-apply-replacements.")
else ()
    # Output compile_commands.json
    set(CMAKE_EXPORT_COMPILE_COMMANDS 1)
    message(STATUS "BusTub/main found clang-apply-replacements at ${CLANG_APPLY_REPLACEMENTS_BIN}")
endif ()

# cpplint
find_program(CPPLINT_BIN
        NAMES cpplint cpplint.py
        HINTS "${BUSTUB_BUILD_SUPPORT_DIR}")

if ("${CPPLINT_BIN}" STREQUAL "CPPLINT_BIN-NOTFOUND")
    message(WARNING "BusTub/main couldn't find cpplint.")
else ()
    message(STATUS "BusTub/main found cpplint at ${CPPLINT_BIN}")
endif ()

######################################################################################################################
# COMPILER SETUP
######################################################################################################################

if (NOT BUSTUB_SANITIZER)
    set(BUSTUB_SANITIZER address)
endif ()

message("Build mode: ${CMAKE_BUILD_TYPE}")
message("${BUSTUB_SANITIZER} sanitizer will be enabled in debug mode.")

# Compiler flags.
set(CMAKE_CXX_FLAGS_DEBUG "${CMAKE_CXX_FLAGS_DEBUG} -Wall -Wextra -Werror")
set(CMAKE_CXX_FLAGS_DEBUG "${CMAKE_CXX_FLAGS_DEBUG} -Wno-unused-parameter -Wno-attributes") #TODO: remove
set(CMAKE_CXX_FLAGS_DEBUG "${CMAKE_CXX_FLAGS_DEBUG} -O0 -ggdb -fsanitize=${BUSTUB_SANITIZER} -fno-omit-frame-pointer -fno-optimize-sibling-calls")
set(CMAKE_POSITION_INDEPENDENT_CODE ON)

message(STATUS "CMAKE_CXX_FLAGS: ${CMAKE_CXX_FLAGS}")
message(STATUS "CMAKE_CXX_FLAGS_DEBUG: ${CMAKE_CXX_FLAGS_DEBUG}")
message(STATUS "CMAKE_EXE_LINKER_FLAGS: ${CMAKE_EXE_LINKER_FLAGS}")
message(STATUS "CMAKE_SHARED_LINKER_FLAGS: ${CMAKE_SHARED_LINKER_FLAGS}")

# Output directory.
set(CMAKE_ARCHIVE_OUTPUT_DIRECTORY ${CMAKE_BINARY_DIR}/lib)
set(CMAKE_LIBRARY_OUTPUT_DIRECTORY ${CMAKE_BINARY_DIR}/lib)
set(CMAKE_RUNTIME_OUTPUT_DIRECTORY ${CMAKE_BINARY_DIR}/bin)

# Includes.
set(BUSTUB_SRC_INCLUDE_DIR ${PROJECT_SOURCE_DIR}/src/include)
set(BUSTUB_TEST_INCLUDE_DIR ${PROJECT_SOURCE_DIR}/test/include)
set(BUSTUB_THIRD_PARTY_INCLUDE_DIR
        ${PROJECT_SOURCE_DIR}/third_party
        ${PROJECT_SOURCE_DIR}/third_party/fmt/include
        ${PROJECT_SOURCE_DIR}/third_party/libpg_query/include
        ${PROJECT_SOURCE_DIR}/third_party/argparse/include
        )

include_directories(${BUSTUB_SRC_INCLUDE_DIR} ${BUSTUB_TEST_INCLUDE_DIR} ${BUSTUB_THIRD_PARTY_INCLUDE_DIR})
include_directories(BEFORE src) # This is needed for gtest.

function(disable_target_warnings NAME)
    target_compile_options(${NAME} PRIVATE "-w")
endfunction()

######################################################################################################################
# Other CMake modules
# MUST BE ADDED AFTER CONFIGURING COMPILER PARAMETERS
######################################################################################################################

add_subdirectory(src)
add_subdirectory(test)
add_subdirectory(third_party)
add_subdirectory(tools)

######################################################################################################################
# MAKE TARGETS
######################################################################################################################

##########################################
# "make format"
# "make check-format"
##########################################

string(CONCAT BUSTUB_FORMAT_DIRS
        "${CMAKE_CURRENT_SOURCE_DIR}/src,"
        "${CMAKE_CURRENT_SOURCE_DIR}/test,"
        )

# Runs clang format and updates files in place.
add_custom_target(format ${BUSTUB_BUILD_SUPPORT_DIR}/run_clang_format.py
        ${CLANG_FORMAT_BIN}
        ${BUSTUB_BUILD_SUPPORT_DIR}/clang_format_exclusions.txt
        --source_dirs
        ${BUSTUB_FORMAT_DIRS}
        --fix
        --quiet
        )

# Runs clang format and exits with a non-zero exit code if any files need to be reformatted
add_custom_target(check-format ${BUSTUB_BUILD_SUPPORT_DIR}/run_clang_format.py
        ${CLANG_FORMAT_BIN}
        ${BUSTUB_BUILD_SUPPORT_DIR}/clang_format_exclusions.txt
        --source_dirs
        ${BUSTUB_FORMAT_DIRS}
        --quiet
        )

##########################################
# "make check-lint"
##########################################

file(GLOB_RECURSE BUSTUB_LINT_FILES
        "${CMAKE_CURRENT_SOURCE_DIR}/src/*.h"
        "${CMAKE_CURRENT_SOURCE_DIR}/src/*.cpp"
        "${CMAKE_CURRENT_SOURCE_DIR}/test/*.h"
        "${CMAKE_CURRENT_SOURCE_DIR}/test/*.cpp"
        )

# Balancing act: cpplint.py takes a non-trivial time to launch,
# so process 12 files per invocation, while still ensuring parallelism
add_custom_target(check-lint echo '${BUSTUB_LINT_FILES}' | xargs -n12 -P8
        ${CPPLINT_BIN}
        --verbose=2 --quiet
        --linelength=120
        --filter=-legal/copyright,-build/header_guard,-runtime/references # https://github.com/cpplint/cpplint/issues/148
        )

###########################################################
# "make check-clang-tidy" target
###########################################################
# runs clang-tidy and exits with a non-zero exit code if any errors are found.
# note that clang-tidy automatically looks for a .clang-tidy file in parent directories
add_custom_target(check-clang-tidy
        ${BUSTUB_BUILD_SUPPORT_DIR}/run_clang_tidy.py                     # run LLVM's clang-tidy script
        -clang-tidy-binary ${CLANG_TIDY_BIN}                              # using our clang-tidy binary
        -p ${CMAKE_BINARY_DIR}                                            # using cmake's generated compile commands
        )
add_custom_target(fix-clang-tidy
        ${BUSTUB_BUILD_SUPPORT_DIR}/run_clang_tidy.py                     # run LLVM's clang-tidy script
        -clang-tidy-binary ${CLANG_TIDY_BIN}                              # using our clang-tidy binary
        -p ${CMAKE_BINARY_DIR}                                            # using cmake's generated compile commands
        -clang-apply-replacements-binary ${CLANG_APPLY_REPLACEMENTS_BIN}  # using our clang-apply-replacements binary
        -fix                                                              # apply suggested changes generated by clang-tidy
        )
add_custom_target(check-clang-tidy-diff
        ${BUSTUB_BUILD_SUPPORT_DIR}/run_clang_tidy.py                     # run LLVM's clang-tidy script
        -clang-tidy-binary ${CLANG_TIDY_BIN}                              # using our clang-tidy binary
        -p ${CMAKE_BINARY_DIR}                                            # using cmake's generated compile commands
        -only-diff                                                        # only check diff files to master
        )
add_custom_target(fix-clang-tidy-diff
        ${BUSTUB_BUILD_SUPPORT_DIR}/run_clang_tidy.py                     # run LLVM's clang-tidy script
        -clang-tidy-binary ${CLANG_TIDY_BIN}                              # using our clang-tidy binary
        -p ${CMAKE_BINARY_DIR}                                            # using cmake's generated compile commands
        -clang-apply-replacements-binary ${CLANG_APPLY_REPLACEMENTS_BIN}  # using our clang-apply-replacements binary
        -fix                                                              # apply suggested changes generated by clang-tidy
        -only-diff                                                        # only check diff files to master
        )
###########################################################
# "make check-clang-tidy" target for projects
# check clang-tidy on the whole projects is slow, so we
# hardcode some files to check here for each project.
###########################################################
add_custom_target(check-clang-tidy-p0
        ${BUSTUB_BUILD_SUPPORT_DIR}/run_clang_tidy.py                     # run LLVM's clang-tidy script
        -clang-tidy-binary ${CLANG_TIDY_BIN}                              # using our clang-tidy binary
        -p ${CMAKE_BINARY_DIR}                                            # using cmake's generated compile commands
        "src/primer/p0_trie.cpp"
        )

set(P1_FILES
        "src/include/container/hash/extendible_hash_table.h"
        "src/container/hash/extendible_hash_table.cpp"
        "src/include/buffer/lru_k_replacer.h"
        "src/buffer/lru_k_replacer.cpp"
        "src/include/buffer/buffer_pool_manager_instance.h"
        "src/buffer/buffer_pool_manager_instance.cpp"
        )
add_custom_target(check-clang-tidy-p1
        ${BUSTUB_BUILD_SUPPORT_DIR}/run_clang_tidy.py                     # run LLVM's clang-tidy script
        -clang-tidy-binary ${CLANG_TIDY_BIN}                              # using our clang-tidy binary
        -p ${CMAKE_BINARY_DIR}                                            # using cmake's generated compile commands
        ${P1_FILES}
        )
add_custom_target(submit-p1
        zip project1-submission.zip
        ${P1_FILES}
        WORKING_DIRECTORY ${CMAKE_CURRENT_SOURCE_DIR}
        )

set(P2_FILES
        "src/include/storage/page/b_plus_tree_page.h"
        "src/storage/page/b_plus_tree_page.cpp"
        "src/include/storage/page/b_plus_tree_internal_page.h"
        "src/storage/page/b_plus_tree_internal_page.cpp"
        "src/include/storage/page/b_plus_tree_leaf_page.h"
        "src/storage/page/b_plus_tree_leaf_page.cpp"
        "src/include/storage/index/index_iterator.h"
        "src/storage/index/index_iterator.cpp"
        "src/include/storage/index/b_plus_tree.h"
        "src/storage/index/b_plus_tree.cpp"
        ${P1_FILES}
        )
add_custom_target(check-clang-tidy-p2
        ${BUSTUB_BUILD_SUPPORT_DIR}/run_clang_tidy.py                     # run LLVM's clang-tidy script
        -clang-tidy-binary ${CLANG_TIDY_BIN}                              # using our clang-tidy binary
        -p ${CMAKE_BINARY_DIR}                                            # using cmake's generated compile commands
        ${P2_FILES}
        )
add_custom_target(submit-p2
        zip project2-submission.zip
        ${P2_FILES}
        WORKING_DIRECTORY ${CMAKE_CURRENT_SOURCE_DIR}
        )

set(P3_FILES
        "src/include/execution/executors/aggregation_executor.h"
        "src/include/execution/executors/delete_executor.h"
        "src/include/execution/executors/filter_executor.h"
        "src/include/execution/executors/hash_join_executor.h"
        "src/include/execution/executors/index_scan_executor.h"
        "src/include/execution/executors/insert_executor.h"
        "src/include/execution/executors/limit_executor.h"
        "src/include/execution/executors/nested_index_join_executor.h"
        "src/include/execution/executors/nested_loop_join_executor.h"
        "src/include/execution/executors/seq_scan_executor.h"
        "src/include/execution/executors/sort_executor.h"
        "src/include/execution/executors/topn_executor.h"
        "src/execution/aggregation_executor.cpp"
        "src/execution/delete_executor.cpp"
        "src/execution/filter_executor.cpp"
        "src/execution/hash_join_executor.cpp"
        "src/execution/index_scan_executor.cpp"
        "src/execution/insert_executor.cpp"
        "src/execution/limit_executor.cpp"
        "src/execution/nested_index_join_executor.cpp"
        "src/execution/nested_loop_join_executor.cpp"
        "src/execution/seq_scan_executor.cpp"
        "src/execution/sort_executor.cpp"
        "src/execution/topn_executor.cpp"
        "src/include/optimizer/optimizer.h"
        "src/optimizer/optimizer_custom_rules.cpp"
        "src/optimizer/sort_limit_as_topn.cpp"
        ${P2_FILES}
        )

add_custom_target(check-clang-tidy-p3
        ${BUSTUB_BUILD_SUPPORT_DIR}/run_clang_tidy.py                     # run LLVM's clang-tidy script
        -clang-tidy-binary ${CLANG_TIDY_BIN}                              # using our clang-tidy binary
        -p ${CMAKE_BINARY_DIR}                                            # using cmake's generated compile commands
        ${P3_FILES}
        )
add_custom_target(submit-p3
        zip project3-submission.zip
        ${P3_FILES}
        WORKING_DIRECTORY ${CMAKE_CURRENT_SOURCE_DIR}
        )

set(P4_FILES
        "src/include/concurrency/lock_manager.h"
        "src/concurrency/lock_manager.cpp"
<<<<<<< HEAD
=======
        "src/include/execution/executors/update_executor.h"
        "src/execution/update_executor.cpp"
        "src/include/execution/plans/index_scan_plan.h"
        "tools/terrier_bench/terrier_bench_config.h"
>>>>>>> 380f74d1
        ${P3_FILES}
        )

add_custom_target(check-clang-tidy-p4
        ${BUSTUB_BUILD_SUPPORT_DIR}/run_clang_tidy.py                     # run LLVM's clang-tidy script
        -clang-tidy-binary ${CLANG_TIDY_BIN}                              # using our clang-tidy binary
        -p ${CMAKE_BINARY_DIR}                                            # using cmake's generated compile commands
        ${P4_FILES}
        )

add_custom_target(submit-p4
        zip project4-submission.zip
        ${P4_FILES}
        WORKING_DIRECTORY ${CMAKE_CURRENT_SOURCE_DIR}
        )

add_dependencies(check-clang-tidy gtest bustub)                    # needs gtest headers, compile_commands.json<|MERGE_RESOLUTION|>--- conflicted
+++ resolved
@@ -347,13 +347,10 @@
 set(P4_FILES
         "src/include/concurrency/lock_manager.h"
         "src/concurrency/lock_manager.cpp"
-<<<<<<< HEAD
-=======
         "src/include/execution/executors/update_executor.h"
         "src/execution/update_executor.cpp"
         "src/include/execution/plans/index_scan_plan.h"
         "tools/terrier_bench/terrier_bench_config.h"
->>>>>>> 380f74d1
         ${P3_FILES}
         )
 
