--- conflicted
+++ resolved
@@ -220,20 +220,12 @@
   /**
    * Execute a SQL query in the BusTub instance.
    */
-<<<<<<< HEAD
-  void ExecuteSql(const std::string &sql, ResultWriter &writer);
-=======
   auto ExecuteSql(const std::string &sql, ResultWriter &writer) -> bool;
->>>>>>> 380f74d1
 
   /**
    * Execute a SQL query in the BusTub instance with provided txn.
    */
-<<<<<<< HEAD
-  void ExecuteSqlTxn(const std::string &sql, ResultWriter &writer, Transaction *txn);
-=======
   auto ExecuteSqlTxn(const std::string &sql, ResultWriter &writer, Transaction *txn) -> bool;
->>>>>>> 380f74d1
 
   /**
    * FOR TEST ONLY. Generate test tables in this BusTub instance.
