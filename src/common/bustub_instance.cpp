--- conflicted
+++ resolved
@@ -62,8 +62,6 @@
   // Transaction (txn) related.
   lock_manager_ = new LockManager();
   txn_manager_ = new TransactionManager(lock_manager_, log_manager_);
-<<<<<<< HEAD
-=======
 
   // Checkpoint related.
   checkpoint_manager_ = new CheckpointManager(txn_manager_, log_manager_, buffer_pool_manager_);
@@ -96,7 +94,6 @@
   // Transaction (txn) related.
   lock_manager_ = new LockManager();
   txn_manager_ = new TransactionManager(lock_manager_, log_manager_);
->>>>>>> 380f74d1
 
   // Checkpoint related.
   checkpoint_manager_ = new CheckpointManager(txn_manager_, log_manager_, buffer_pool_manager_);
@@ -106,7 +103,6 @@
 
   // Execution engine.
   execution_engine_ = new ExecutionEngine(buffer_pool_manager_, txn_manager_, catalog_);
-<<<<<<< HEAD
 }
 
 void BustubInstance::CmdDisplayTables(ResultWriter &writer) {
@@ -176,84 +172,6 @@
   WriteOneCell(help, writer);
 }
 
-void BustubInstance::ExecuteSql(const std::string &sql, ResultWriter &writer) {
-  auto txn = txn_manager_->Begin();
-  ExecuteSqlTxn(sql, writer, txn);
-  txn_manager_->Commit(txn);
-  delete txn;
-}
-
-void BustubInstance::ExecuteSqlTxn(const std::string &sql, ResultWriter &writer, Transaction *txn) {
-=======
-}
-
-void BustubInstance::CmdDisplayTables(ResultWriter &writer) {
-  auto table_names = catalog_->GetTableNames();
-  writer.BeginTable(false);
-  writer.BeginHeader();
-  writer.WriteHeaderCell("oid");
-  writer.WriteHeaderCell("name");
-  writer.WriteHeaderCell("cols");
-  writer.EndHeader();
-  for (const auto &name : table_names) {
-    writer.BeginRow();
-    const auto *table_info = catalog_->GetTable(name);
-    writer.WriteCell(fmt::format("{}", table_info->oid_));
-    writer.WriteCell(table_info->name_);
-    writer.WriteCell(table_info->schema_.ToString());
-    writer.EndRow();
-  }
-  writer.EndTable();
-}
-
-void BustubInstance::CmdDisplayIndices(ResultWriter &writer) {
-  auto table_names = catalog_->GetTableNames();
-  writer.BeginTable(false);
-  writer.BeginHeader();
-  writer.WriteHeaderCell("table_name");
-  writer.WriteHeaderCell("index_oid");
-  writer.WriteHeaderCell("index_name");
-  writer.WriteHeaderCell("index_cols");
-  writer.EndHeader();
-  for (const auto &table_name : table_names) {
-    for (const auto *index_info : catalog_->GetTableIndexes(table_name)) {
-      writer.BeginRow();
-      writer.WriteCell(table_name);
-      writer.WriteCell(fmt::format("{}", index_info->index_oid_));
-      writer.WriteCell(index_info->name_);
-      writer.WriteCell(index_info->key_schema_.ToString());
-      writer.EndRow();
-    }
-  }
-  writer.EndTable();
-}
-
-void BustubInstance::WriteOneCell(const std::string &cell, ResultWriter &writer) {
-  writer.BeginTable(true);
-  writer.BeginRow();
-  writer.WriteCell(cell);
-  writer.EndRow();
-  writer.EndTable();
-}
-
-void BustubInstance::CmdDisplayHelp(ResultWriter &writer) {
-  std::string help = R"(Welcome to the BusTub shell!
-
-\dt: show all tables
-\di: show all indices
-\help: show this message again
-
-BusTub shell currently only supports a small set of Postgres queries. We'll set
-up a doc describing the current status later. It will silently ignore some parts
-of the query, so it's normal that you'll get a wrong result when executing
-unsupported SQL queries. This shell will be able to run `create table` only
-after you have completed the buffer pool manager. It will be able to execute SQL
-queries after you have implemented necessary query executors. Use `explain` to
-see the execution plan of your query.
-)";
-  WriteOneCell(help, writer);
-}
-
 auto BustubInstance::ExecuteSql(const std::string &sql, ResultWriter &writer) -> bool {
   auto txn = txn_manager_->Begin();
   auto result = ExecuteSqlTxn(sql, writer, txn);
@@ -263,22 +181,10 @@
 }
 
 auto BustubInstance::ExecuteSqlTxn(const std::string &sql, ResultWriter &writer, Transaction *txn) -> bool {
->>>>>>> 380f74d1
   if (!sql.empty() && sql[0] == '\\') {
     // Internal meta-commands, like in `psql`.
     if (sql == "\\dt") {
       CmdDisplayTables(writer);
-<<<<<<< HEAD
-      return;
-    }
-    if (sql == "\\di") {
-      CmdDisplayIndices(writer);
-      return;
-    }
-    if (sql == "\\help") {
-      CmdDisplayHelp(writer);
-      return;
-=======
       return true;
     }
     if (sql == "\\di") {
@@ -288,16 +194,12 @@
     if (sql == "\\help") {
       CmdDisplayHelp(writer);
       return true;
->>>>>>> 380f74d1
     }
     throw Exception(fmt::format("unsupported internal command: {}", sql));
   }
 
-<<<<<<< HEAD
-=======
   bool is_successful = true;
 
->>>>>>> 380f74d1
   std::shared_lock<std::shared_mutex> l(catalog_lock_);
   bustub::Binder binder(*catalog_);
   binder.ParseAndSave(sql);
@@ -421,11 +323,7 @@
     // Execute the query.
     auto exec_ctx = MakeExecutorContext(txn);
     std::vector<Tuple> result_set{};
-<<<<<<< HEAD
-    execution_engine_->Execute(optimized_plan, &result_set, txn, exec_ctx.get());
-=======
     is_successful &= execution_engine_->Execute(optimized_plan, &result_set, txn, exec_ctx.get());
->>>>>>> 380f74d1
 
     // Return the result set as a vector of string.
     auto schema = planner.plan_->OutputSchema();
@@ -448,11 +346,8 @@
     }
     writer.EndTable();
   }
-<<<<<<< HEAD
-=======
 
   return is_successful;
->>>>>>> 380f74d1
 }
 
 /**
